# Licensed to the Apache Software Foundation (ASF) under one
# or more contributor license agreements.  See the NOTICE file
# distributed with this work for additional information
# regarding copyright ownership.  The ASF licenses this file
# to you under the Apache License, Version 2.0 (the
# "License"); you may not use this file except in compliance
# with the License.  You may obtain a copy of the License at
#
#   http://www.apache.org/licenses/LICENSE-2.0
#
# Unless required by applicable law or agreed to in writing,
# software distributed under the License is distributed on an
# "AS IS" BASIS, WITHOUT WARRANTIES OR CONDITIONS OF ANY
# KIND, either express or implied.  See the License for the
# specific language governing permissions and limitations
# under the License.

[package]
name = "datafusion-common"
description = "Common functionality for DataFusion query engine"
version = "13.0.0"
homepage = "https://github.com/apache/arrow-datafusion"
repository = "https://github.com/apache/arrow-datafusion"
readme = "README.md"
authors = ["Apache Arrow <dev@arrow.apache.org>"]
license = "Apache-2.0"
keywords = ["arrow", "query", "sql"]
edition = "2021"
rust-version = "1.62"

[lib]
name = "datafusion_common"
path = "src/lib.rs"

[features]
avro = ["apache-avro"]
default = []
jit = ["cranelift-module"]
pyarrow = ["pyo3", "arrow/pyarrow"]

[dependencies]
apache-avro = { version = "0.14", default-features = false, features = ["snappy"], optional = true }
<<<<<<< HEAD
arrow = { version = "23.0.0", default-features = false }
aws-smithy-http = "0.49.0"
clap = { version = "3", features = ["derive", "cargo"] }
=======
arrow = { version = "24.0.0", default-features = false }
>>>>>>> f92acd78
cranelift-module = { version = "0.88.0", optional = true }
object_store = { version = "0.5.0", default-features = false, optional = true }
ordered-float = "3.0"
parquet = { version = "24.0.0", default-features = false, optional = true }
pyo3 = { version = "0.17.1", optional = true }
<<<<<<< HEAD
sqlparser = "0.23"
tokio = { version = "1.0", features = ["rt"]}
=======
sqlparser = "0.25"
>>>>>>> f92acd78
<|MERGE_RESOLUTION|>--- conflicted
+++ resolved
@@ -40,21 +40,13 @@
 
 [dependencies]
 apache-avro = { version = "0.14", default-features = false, features = ["snappy"], optional = true }
-<<<<<<< HEAD
-arrow = { version = "23.0.0", default-features = false }
+arrow = { version = "24.0.0", default-features = false }
 aws-smithy-http = "0.49.0"
 clap = { version = "3", features = ["derive", "cargo"] }
-=======
-arrow = { version = "24.0.0", default-features = false }
->>>>>>> f92acd78
 cranelift-module = { version = "0.88.0", optional = true }
 object_store = { version = "0.5.0", default-features = false, optional = true }
 ordered-float = "3.0"
 parquet = { version = "24.0.0", default-features = false, optional = true }
 pyo3 = { version = "0.17.1", optional = true }
-<<<<<<< HEAD
-sqlparser = "0.23"
-tokio = { version = "1.0", features = ["rt"]}
-=======
 sqlparser = "0.25"
->>>>>>> f92acd78
+tokio = { version = "1.0", features = ["rt"]}